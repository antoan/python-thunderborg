--- conflicted
+++ resolved
@@ -82,12 +82,8 @@
                 self.voltage_in = current
 
             self._log.info("Voltage in: %s, max power: %s",
-<<<<<<< HEAD
                            self.voltage_in, self.max_power)
-=======
-                           voltage_in, self.max_power)
             self.set_battery_limits()
->>>>>>> 9c666fa9
 
         # Set defaults
         self.__quit = False
